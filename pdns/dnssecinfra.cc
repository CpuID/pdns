--- conflicted
+++ resolved
@@ -309,13 +309,8 @@
   toHash.append(const_cast<RRSIGRecordContent&>(rrc).serialize(DNSName("."), true, true));
   toHash.resize(toHash.size() - rrc.d_signature.length()); // chop off the end, don't sign the signature!
 
-<<<<<<< HEAD
   for(shared_ptr<DNSRecordContent>& add :  signRecords) {
     toHash.append(qname.toDNSString()); // FIXME400 tolower?
-=======
-  BOOST_FOREACH(shared_ptr<DNSRecordContent>& add, signRecords) {
-    toHash.append(qname.toDNSString()); // FIXME400 tolower? 
->>>>>>> 354ccf4e
     uint16_t tmp=htons(rrc.d_type);
     toHash.append((char*)&tmp, 2);
     tmp=htons(1); // class
